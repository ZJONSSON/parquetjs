--- conflicted
+++ resolved
@@ -7,12 +7,9 @@
 const parquet_schema = require('./schema')
 const parquet_codec = require('./codec')
 const parquet_compression = require('./compression')
-<<<<<<< HEAD
 const parquet_types = require('./types');
 const streamz = require('streamz');
-=======
 const BufferReader = require('./bufferReader');
->>>>>>> f18eb119
 
 /**
  * Parquet File Magic String
